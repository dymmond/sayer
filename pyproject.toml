[build-system]
requires = ["hatchling"]
build-backend = "hatchling.build"

[project]
name = "sayer"
description = "The click running on steroids"
readme = "README.md"
requires-python = ">=3.10"
dynamic = ['version']
license = "MIT"
authors = [{ name = "Tiago Silva", email = "tiago@tarsild.io" }]
classifiers = [
    "Intended Audience :: Information Technology",
    "Intended Audience :: System Administrators",
    "Operating System :: OS Independent",
    "Programming Language :: Python :: 3",
    "Programming Language :: Python",
    "Topic :: Internet",
    "Topic :: Software Development :: Libraries :: Application Frameworks",
    "Topic :: Software Development :: Libraries :: Python Modules",
    "Topic :: Software Development :: Libraries",
    "Topic :: Software Development",
    "Typing :: Typed",
    "Development Status :: 4 - Beta",
    "Environment :: Web Environment",
    "Framework :: AsyncIO",
    "Framework :: AnyIO",
    "Intended Audience :: Developers",
    "License :: OSI Approved :: MIT License",
    "Programming Language :: Python :: 3 :: Only",
    "Programming Language :: Python :: 3.10",
    "Programming Language :: Python :: 3.11",
    "Programming Language :: Python :: 3.12",
    "Programming Language :: Python :: 3.13",
    "Topic :: Internet :: WWW/HTTP :: HTTP Servers",
    "Topic :: Internet :: WWW/HTTP",
]
dependencies = [
    "anyio>=4.9.0",
    "click>=8.2.2,<9.0.0",
    "monkay>=0.4.2",
    "rich>=14.0.0",
    "typing_extensions>=4.13.2",
]

keywords = [
    "cli",
    "click",
    "command-line",
    "serialization",
    "json",
    "dataclass",
    "pydantic",
    "attrs",
    "msgspec",
    "sayer",
    "rich",
]

[project.urls]
Homepage = "https://github.com/dymmond/sayer"
Documentation = "https://sayer.dymmond.com"
Changelog = "https://sayer.dymmond.com/release-notes/"
Funding = "https://github.com/sponsors/tarsil"
Source = "https://github.com/dymmond/sayer"

[tool.hatch.version]
path = "sayer/__version__.py"

[tool.hatch.envs.default]
dependencies = [
    "mypy==1.9.0",
    "ruff>=0.3.0,<5.0.0",
    "pre-commit>=3.3.1,<4.0.0",
    "devtools>=0.12.2",
    "ipython",
    "ptpython",
    "twine",
    "ipdb",
]

[project.optional-dependencies]
testing = [
    "anyio[trio]>=4.9.0,<6.0.0",
    "pytest-asyncio>=0.26.0",
    "autoflake>=2.0.2,<3.0.0",
    "black==24.1.1,<25.0",
    "isort>=5.12.0,<6.0.0",
    "pytest>=7.2.2,<9.0.0",
    "pytest-cov>=4.0.0,<5.0.0",
    "ipdb",
    "pydantic",
    "attrs",
    "msgspec",
]

[project.scripts]
sayer = "sayer.__main__:run"

[tool.hatch.envs.default.scripts]
clean_pyc = "find . -type f -name \"*.pyc\" -delete"
clean_pyi = "find . -type f -name \"*.pyi\" -delete"
clean_pycache = "find . -type d -name \"*__pycache__*\" -delete"
build_with_check = "hatch build; twine check dist/*"
lint = "ruff check --fix --line-length 99  sayer tests {args}"
format = "hatch fmt && hatch fmt --check && hatch run test:check_types"

[tool.hatch.envs.docs]
dependencies = [
    "griffe-typingdoc>=0.2.2,<1.0",
    "mkdocs>=1.1.2,<2.0.0",
    "mkdocs-material>=9.4.4",
<<<<<<< HEAD
    "mdx-include>=1.4.2,<2.0.0",
=======
    "mdx-include>=1.4.2",
>>>>>>> 2a92056a
    "mkdocs-macros-plugin>=0.4.0",
    "mkdocs-meta-descriptions-plugin>=2.3.0",
    "mkdocstrings[python]>=0.23.0",
    "pyyaml>=6.0,<7.0.0",
]

[tool.hatch.envs.docs.scripts]
build = "mkdocs build"
serve = "mkdocs serve --dev-addr localhost:8000"

[tool.hatch.envs.test]
features = ["testing"]

[tool.hatch.envs.hatch-test.env-vars]
SAYER_SETTINGS_MODULE = "tests.settings.TestSettings"

[tool.hatch.envs.hatch-test]
features = ["testing"]
template = "test"

[tool.hatch.envs.test.scripts]
# needs docker services running
test = "hatch test -- {args}"
test_man = "hatch test -- {args} -s -vv"
check_types = "mypy -p sayer"

[tool.isort]
profile = "black"
known_third_party = []
src_paths = ["sayer"]

[tool.mypy]
strict = true
warn_unused_configs = true
warn_unreachable = true
warn_return_any = true
disallow_untyped_decorators = true
disallow_any_generics = false
implicit_reexport = false
show_error_codes = true
disallow_incomplete_defs = true
warn_unused_ignores = true
warn_redundant_casts = true
no_implicit_optional = false
strict_equality = false
strict_optional = false
disable_error_code = "attr-defined,has-type,override,misc,safe-super,assignment"


[tool.ruff]
line-length = 120

[tool.ruff.lint]
select = ["E", "W", "F", "C", "B", "I"]
ignore = ["E501", "B008", "C901", "B026"]

exclude = ["docs_src/"]

[tool.ruff.lint.isort]
combine-as-imports = true

[tool.coverage.run]
parallel = true
context = '${CONTEXT}'
source = ["tests", "sayer"]
# omit = []

[[tool.mypy.overrides]]
module = "sayer.tests.*"
ignore_missing_imports = true
check_untyped_defs = true

[[tool.mypy.overrides]]
module = "docs_src.*"
ignore_errors = true

[tool.pytest.ini_options]
addopts = ["--strict-config", "--strict-markers"]
xfail_strict = true
junit_family = "xunit2"

[tool.hatch.build.targets.sdist]
include = ["/sayer"]<|MERGE_RESOLUTION|>--- conflicted
+++ resolved
@@ -111,11 +111,7 @@
     "griffe-typingdoc>=0.2.2,<1.0",
     "mkdocs>=1.1.2,<2.0.0",
     "mkdocs-material>=9.4.4",
-<<<<<<< HEAD
-    "mdx-include>=1.4.2,<2.0.0",
-=======
     "mdx-include>=1.4.2",
->>>>>>> 2a92056a
     "mkdocs-macros-plugin>=0.4.0",
     "mkdocs-meta-descriptions-plugin>=2.3.0",
     "mkdocstrings[python]>=0.23.0",
